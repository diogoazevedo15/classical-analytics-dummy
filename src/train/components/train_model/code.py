def main():
    from shared.utils import utils_fun

    print("Hello from train-model")
    utils_fun
<<<<<<< HEAD
    print("Hello15")
=======
    print("Hello35")
>>>>>>> 350ae290


if __name__ == "__main__":
    main()<|MERGE_RESOLUTION|>--- conflicted
+++ resolved
@@ -3,11 +3,7 @@
 
     print("Hello from train-model")
     utils_fun
-<<<<<<< HEAD
-    print("Hello15")
-=======
     print("Hello35")
->>>>>>> 350ae290
 
 
 if __name__ == "__main__":
